import os
import boto3
from botocore.exceptions import ClientError
from datetime import datetime, timedelta
import uuid
import logging
import pytest
import yaml
from pathlib import Path
import ipynbname
import json
import time

def get_spec_path():
    spec_path = os.getenv("SPEC_PATH")
    if spec_path:
        return Path(spec_path).resolve()
    # Fallback for live Jupyter Lab Notebook execution
    try:
        return str(ipynbname.path())
    except Exception:
        # fallback to local path
        return "./"

def run_example(dunder_name, test_name, config="../params.example.yaml"):
    if dunder_name == "__main__":
        # When executing a notebook pass config path as env var instead of pytest custom arg
        os.environ["CONFIG_PATH"] = os.environ.get("CONFIG_PATH", config)

        # Run pytest without the --config argument
        pytest.main([
            "-qq", 
            "--color", "no", 
            # "-s", 
            # "--log-cli-level", "INFO",
            f"{get_spec_path()}::{test_name}"
        ])
 
def generate_unique_bucket_name(base_name="my-unique-bucket"):
    unique_id = uuid.uuid4().hex[:6]  # Short unique suffix
    return f"{base_name}-{unique_id}"


def delete_bucket_and_wait(s3_client, bucket_name):
    try:
        s3_client.delete_bucket(Bucket=bucket_name)
    except s3_client.exceptions.NoSuchBucket:
        logging.info("Bucket already deleted by someone else.")
        return

    waiter = s3_client.get_waiter('bucket_not_exists')
    waiter.wait(Bucket=bucket_name)
    logging.info(f"Bucket '{bucket_name}' confirmed as deleted.")

def create_bucket(s3_client, bucket_name):
    # anything different than us-east-1 must have LocationConstraint on aws
    region = s3_client.meta.region_name
    if (region != "us-east-1"):
        return s3_client.create_bucket(
            Bucket=bucket_name,
            CreateBucketConfiguration={'LocationConstraint': region}
        )
    return s3_client.create_bucket(Bucket=bucket_name)

def create_bucket_and_wait(s3_client, bucket_name):
    try:
        create_bucket(s3_client, bucket_name)
    except s3_client.exceptions.BucketAlreadyOwnedByYou:
        logging.info(f"Bucket '{bucket_name}' already exists and is owned by you.")
    except s3_client.exceptions.BucketAlreadyExists:
        raise Exception(f"Bucket '{bucket_name}' already exists and is owned by someone else.")

    waiter = s3_client.get_waiter('bucket_exists')
    waiter.wait(Bucket=bucket_name)
    logging.info(f"Bucket '{bucket_name}' confirmed as created.")

def delete_object_and_wait(s3_client, bucket_name, object_key):
    try:
        s3_client.delete_object(Bucket=bucket_name, Key=object_key)
    except s3_client.exceptions.NoSuchKey:
        logging.info(f"Object '{object_key}' already deleted or not found.")
        return

    waiter = s3_client.get_waiter('object_not_exists')
    waiter.wait(Bucket=bucket_name, Key=object_key)
    logging.info(f"Object '{object_key}' in bucket '{bucket_name}' confirmed as deleted.")

def delete_all_objects_and_wait(s3_client, bucket_name):
    response = s3_client.list_objects_v2(Bucket=bucket_name)
    if 'Contents' in response:
        for obj in response['Contents']:
            delete_object_and_wait(s3_client, bucket_name, obj['Key'])
 
def delete_policy_and_bucket_and_wait(s3_client, bucket_name, request):
    retries = 3
    sleeptime = 1
    for _ in range(retries):   
        try:
<<<<<<< HEAD
            change_policies_json(bucket_name, {"policy_dict": request.param['policy_dict'], "actions": ["s3:GetObjects", "*"], "effect": "Allow"})
=======
            change_policies_json(bucket_name, {"policy_dict": request.param['policy_dict'], "actions": ["s3:GetObjects", "*"], "effect": "Allow"}, tenants=["*"])
>>>>>>> f333dd0a
            s3_client.delete_bucket_policy(Bucket=bucket_name)
        except s3_client.exceptions.ClientError as e:
            if e.response['Error']['Code'] == 'NoSuchBucketPolicy':
                logging.info(f"No policy found for bucket '{bucket_name}'.")
                break
            else:
                time.sleep(sleeptime)
                continue 
           
    delete_all_objects_and_wait(s3_client, bucket_name)
    delete_bucket_and_wait(s3_client, bucket_name)

def put_object_and_wait(s3_client, bucket_name, object_key, content):
    """
    Upload an object to S3 and wait for it to be available.

    :param s3_client: Boto3 S3 client
    :param bucket_name: Name of the bucket
    :param object_key: Key (name) of the object
    :param content: Content of the object (bytes)
    :param storage_class: Storage Class of the object, STANDARD by default 
    :return: Version ID of the object if versioning is enabled, otherwise None
    """
    # Upload the object
    put_response = s3_client.put_object(Bucket=bucket_name, Key=object_key, Body=content)
    version_id = put_response.get("VersionId", None)

    # Wait for the object to exist
    waiter = s3_client.get_waiter('object_exists')
    waiter.wait(Bucket=bucket_name, Key=object_key)

    # Log confirmation
    logging.info(
        f"Object '{object_key}' in bucket '{bucket_name}' confirmed as uploaded. "
        f"Version ID: {version_id}"
    )

    return version_id

def cleanup_old_buckets(s3_client, base_name, lock_mode=None, retention_days=1):
    """
    Delete buckets with the specified base name that are older than the retention period.
    Attempt to delete versions and delete markers, retry with governance bypass if needed.

    :param s3_client: Boto3 S3 client
    :param base_name: Prefix of the bucket names to target
    :param lock_mode: Lock mode ('GOVERNANCE', 'COMPLIANCE', or None)
    :param retention_days: Age threshold for buckets to be cleaned up (ignored for GOVERNANCE)
    """

    response = s3_client.list_buckets()
    for bucket in response['Buckets']:
        bucket_name = bucket['Name']
        if bucket_name.startswith(base_name):
            creation_date = bucket['CreationDate']
            age_threshold = datetime.now(creation_date.tzinfo) - timedelta(days=retention_days)

            if lock_mode == "GOVERNANCE" or creation_date < age_threshold:
                try:
                    # Get bucket versioning info
                    bucket_versioning = s3_client.get_bucket_versioning(Bucket=bucket_name)

                    # If bucket is versioned, delete all object versions and delete markers
                    if bucket_versioning.get('Status') == 'Enabled':
                        paginator = s3_client.get_paginator('list_object_versions')
                        for page in paginator.paginate(Bucket=bucket_name):
                            # Delete object versions
                            for version in page.get('Versions', []):
                                delete_version(
                                    s3_client, bucket_name, version, lock_mode
                                )
                            # Delete markers
                            for marker in page.get('DeleteMarkers', []):
                                delete_version(
                                    s3_client, bucket_name, marker, lock_mode
                                )

                    # Delete the bucket itself
                    s3_client.delete_bucket(Bucket=bucket_name)
                    logging.info(f"Deleted old bucket '{bucket_name}' created on {creation_date}")
                except ClientError as e:
                    logging.warning(f"Could not delete bucket '{bucket_name}': {e}")

def delete_version(s3_client, bucket_name, version, lock_mode):
    """
    Attempt to delete an object version or delete marker.

    :param s3_client: Boto3 S3 client.
    :param bucket_name: Name of the bucket.
    :param version: The version or delete marker to delete.
    :param lock_mode: Lock mode ('GOVERNANCE', 'COMPLIANCE', or None).
    """
    version_id = version['VersionId']
    try:
        # Attempt to delete the version
        s3_client.delete_object(
            Bucket=bucket_name,
            Key=version['Key'],
            VersionId=version_id
        )
        logging.info(f"Deleted version {version_id} of object {version['Key']} in bucket {bucket_name}")
    except ClientError as e:
        # Retry deletion with governance bypass if necessary
        if e.response["Error"]["Code"] == "AccessDenied" and lock_mode == "GOVERNANCE":
            logging.info(f"Retrying deletion of version {version_id} with governance bypass")
            s3_client.delete_object(
                Bucket=bucket_name,
                Key=version['Key'],
                VersionId=version_id,
                BypassGovernanceRetention=True
            )
        else:
            logging.warning(
                f"Failed to delete version {version_id} of object {version['Key']} in bucket {bucket_name}: {e}"
            )

<<<<<<< HEAD
def change_policies_json(bucket, policy_args: dict) -> json:
=======
def change_policies_json(bucket, policy_args: dict, tenants: list) -> json:
>>>>>>> f333dd0a
    
    """
    From a policy changes its contest with the requested params and transform it into a JSON.

    :param s3_client: Boto3 S3 client.
    :param bucket_name: Name of the bucket.
    :param version: The version or delete marker to delete.
<<<<<<< HEAD
=======
    :param filtered_tenants: Receives a list of tenants.
>>>>>>> f333dd0a
   
    """
    
    #parse the request
    policy = policy_args['policy_dict']
    effect = policy_args['effect']
<<<<<<< HEAD
    principal = policy_args['actions'][1]
    actions = policy_args['actions'][0]
    
    #change arguments inside of the policy dict
    policy["Statement"][0]["Effect"] = effect
    policy["Statement"][0]["Principal"] = principal
=======
    actions = policy_args['actions']
    
    #change arguments inside of the policy dict
    policy["Statement"][0]["Effect"] = effect
    policy["Statement"][0]["Principal"] = tenants
>>>>>>> f333dd0a
    policy["Statement"][0]["Action"] = actions
    policy["Statement"][0]["Resource"] = bucket + "/*"
        
    return json.dumps(policy)

<<<<<<< HEAD
def outer_merge(a, b):
    # Iterate through the keys in dictionary b
    for key, value in b.items():
        if key in a:
            a[key] = value
            
    return a
=======

def get_tenants(multiple_s3_clients):
    """
    Get the tenant from the test_params and return a list of all client's tenants.

    :param test_params: The test parameters.
    :param client_number: The client number.
    :return: The tenant for the client number.
    """
    bucket_list = []

    for i, client in enumerate(multiple_s3_clients):        
        id = client.list_buckets()
        bucket_list.append(id['Owner']['ID'])
        
    return bucket_list
    
    
>>>>>>> f333dd0a
<|MERGE_RESOLUTION|>--- conflicted
+++ resolved
@@ -96,11 +96,7 @@
     sleeptime = 1
     for _ in range(retries):   
         try:
-<<<<<<< HEAD
-            change_policies_json(bucket_name, {"policy_dict": request.param['policy_dict'], "actions": ["s3:GetObjects", "*"], "effect": "Allow"})
-=======
             change_policies_json(bucket_name, {"policy_dict": request.param['policy_dict'], "actions": ["s3:GetObjects", "*"], "effect": "Allow"}, tenants=["*"])
->>>>>>> f333dd0a
             s3_client.delete_bucket_policy(Bucket=bucket_name)
         except s3_client.exceptions.ClientError as e:
             if e.response['Error']['Code'] == 'NoSuchBucketPolicy':
@@ -217,11 +213,7 @@
                 f"Failed to delete version {version_id} of object {version['Key']} in bucket {bucket_name}: {e}"
             )
 
-<<<<<<< HEAD
-def change_policies_json(bucket, policy_args: dict) -> json:
-=======
 def change_policies_json(bucket, policy_args: dict, tenants: list) -> json:
->>>>>>> f333dd0a
     
     """
     From a policy changes its contest with the requested params and transform it into a JSON.
@@ -229,44 +221,23 @@
     :param s3_client: Boto3 S3 client.
     :param bucket_name: Name of the bucket.
     :param version: The version or delete marker to delete.
-<<<<<<< HEAD
-=======
     :param filtered_tenants: Receives a list of tenants.
->>>>>>> f333dd0a
    
     """
     
     #parse the request
     policy = policy_args['policy_dict']
     effect = policy_args['effect']
-<<<<<<< HEAD
-    principal = policy_args['actions'][1]
-    actions = policy_args['actions'][0]
-    
-    #change arguments inside of the policy dict
-    policy["Statement"][0]["Effect"] = effect
-    policy["Statement"][0]["Principal"] = principal
-=======
     actions = policy_args['actions']
     
     #change arguments inside of the policy dict
     policy["Statement"][0]["Effect"] = effect
     policy["Statement"][0]["Principal"] = tenants
->>>>>>> f333dd0a
     policy["Statement"][0]["Action"] = actions
     policy["Statement"][0]["Resource"] = bucket + "/*"
         
     return json.dumps(policy)
 
-<<<<<<< HEAD
-def outer_merge(a, b):
-    # Iterate through the keys in dictionary b
-    for key, value in b.items():
-        if key in a:
-            a[key] = value
-            
-    return a
-=======
 
 def get_tenants(multiple_s3_clients):
     """
@@ -284,5 +255,4 @@
         
     return bucket_list
     
-    
->>>>>>> f333dd0a
+    